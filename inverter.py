--- conflicted
+++ resolved
@@ -81,16 +81,10 @@
         """Clean the raw inverter data and return a dict with the key and result."""
         cleaned = {}
         for key, value in raw_results.items():
-<<<<<<< HEAD
             if not value: continue
-            aggregate = Inverter.AGGREGATE_KEYS.count(key)
-=======
             aggregate = AGGREGATE_KEYS.count(key)
->>>>>>> 11962d2d
             sma_type = self.get_type(key)
             scale = self.get_scale(key)
-            #unit = self.get_unit(key)
-            #precision = self.get_precision(key)
             states = value.pop('1', None)
             if sma_type == 0:
                 sensors = {}
